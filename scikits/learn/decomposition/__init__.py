"""
Matrix decomposition algorithms
"""

from .nmf import NMF, ProjectedGradientNMF
<<<<<<< HEAD
from .pca import PCA, RandomizedPCA, ProbabilisticPCA, KernelPCA
from .sparse_pca import SparsePCA, dict_learning, dict_learning_online
from .fastica_ import FastICA, fastica
from .dict_learning import DictionaryLearning, DictionaryLearningOnline
=======
from .pca import PCA, RandomizedPCA, ProbabilisticPCA
from .kernel_pca import KernelPCA
from .sparse_pca import SparsePCA, dict_learning
from .fastica_ import FastICA, fastica
>>>>>>> 2bd81d1d
<|MERGE_RESOLUTION|>--- conflicted
+++ resolved
@@ -3,14 +3,8 @@
 """
 
 from .nmf import NMF, ProjectedGradientNMF
-<<<<<<< HEAD
-from .pca import PCA, RandomizedPCA, ProbabilisticPCA, KernelPCA
+from .pca import PCA, RandomizedPCA, ProbabilisticPCA
+from .kernel_pca import KernelPCA
 from .sparse_pca import SparsePCA, dict_learning, dict_learning_online
 from .fastica_ import FastICA, fastica
-from .dict_learning import DictionaryLearning, DictionaryLearningOnline
-=======
-from .pca import PCA, RandomizedPCA, ProbabilisticPCA
-from .kernel_pca import KernelPCA
-from .sparse_pca import SparsePCA, dict_learning
-from .fastica_ import FastICA, fastica
->>>>>>> 2bd81d1d
+from .dict_learning import DictionaryLearning, DictionaryLearningOnline