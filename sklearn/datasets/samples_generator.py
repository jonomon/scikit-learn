"""
Generate samples of synthetic data sets.
"""

# Authors: B. Thirion, G. Varoquaux, A. Gramfort, V. Michel, O. Grisel,
#          G. Louppe
# License: BSD 3 clause

from itertools import product
import numpy as np
from scipy import linalg

from ..utils import array2d, check_random_state


def make_classification(n_samples=100, n_features=20, n_informative=2,
                        n_redundant=2, n_repeated=0, n_classes=2,
                        n_clusters_per_class=2, weights=None, flip_y=0.01,
                        class_sep=1.0, hypercube=True, shift=0.0, scale=1.0,
                        shuffle=True, random_state=None):
    """Generate a random n-class classification problem.

    Parameters
    ----------
    n_samples : int, optional (default=100)
        The number of samples.

    n_features : int, optional (default=20)
        The total number of features. These comprise `n_informative`
        informative features, `n_redundant` redundant features, `n_repeated`
        dupplicated features and `n_features-n_informative-n_redundant-
        n_repeated` useless features drawn at random.

    n_informative : int, optional (default=2)
        The number of informative features. Each class is composed of a number
        of gaussian clusters each located around the vertices of a hypercube
        in a subspace of dimension `n_informative`. For each cluster,
        informative features are drawn independently from  N(0, 1) and then
        randomly linearly combined in order to add covariance. The clusters
        are then placed on the vertices of the hypercube.

    n_redundant : int, optional (default=2)
        The number of redundant features. These features are generated as
        random linear combinations of the informative features.

    n_repeated : int, optional (default=2)
        The number of dupplicated features, drawn randomly from the informative
        and the redundant features.

    n_classes : int, optional (default=2)
        The number of classes (or labels) of the classification problem.

    n_clusters_per_class : int, optional (default=2)
        The number of clusters per class.

    weights : list of floats or None (default=None)
        The proportions of samples assigned to each class. If None, then
        classes are balanced. Note that if `len(weights) == n_classes - 1`,
        then the last class weight is automatically inferred.

    flip_y : float, optional (default=0.01)
        The fraction of samples whose class are randomly exchanged.

    class_sep : float, optional (default=1.0)
        The factor multiplying the hypercube dimension.

    hypercube : boolean, optional (default=True)
        If True, the clusters are put on the vertices of a hypercube. If
        False, the clusters are put on the vertices of a random polytope.

    shift : float or None, optional (default=0.0)
        Shift all features by the specified value. If None, then features
        are shifted by a random value drawn in [-class_sep, class_sep].

    scale : float or None, optional (default=1.0)
        Multiply all features by the specified value. If None, then features
        are scaled by a random value drawn in [1, 100]. Note that scaling
        happens after shifting.

    shuffle : boolean, optional (default=True)
        Shuffle the samples and the features.

    random_state : int, RandomState instance or None, optional (default=None)
        If int, random_state is the seed used by the random number generator;
        If RandomState instance, random_state is the random number generator;
        If None, the random number generator is the RandomState instance used
        by `np.random`.

    Returns
    -------
    X : array of shape [n_samples, n_features]
        The generated samples.

    y : array of shape [n_samples]
        The integer labels for class membership of each sample.

    Notes
    -----
    The algorithm is adapted from Guyon [1] and was designed to generate
    the "Madelon" dataset.

    **References**:

    .. [1] I. Guyon, "Design of experiments for the NIPS 2003 variable
           selection benchmark", 2003.
    """
    generator = check_random_state(random_state)

    # Count features, clusters and samples
    assert n_informative + n_redundant + n_repeated <= n_features
    assert 2 ** n_informative >= n_classes * n_clusters_per_class
    assert weights is None or (len(weights) == n_classes or
                               len(weights) == (n_classes - 1))

    n_useless = n_features - n_informative - n_redundant - n_repeated
    n_clusters = n_classes * n_clusters_per_class

    if weights and len(weights) == (n_classes - 1):
        weights.append(1.0 - sum(weights))

    if weights is None:
        weights = [1.0 / n_classes] * n_classes
        weights[-1] = 1.0 - sum(weights[:-1])

    n_samples_per_cluster = []

    for k in xrange(n_clusters):
        n_samples_per_cluster.append(int(n_samples * weights[k % n_classes]
                                     / n_clusters_per_class))

    for i in xrange(n_samples - sum(n_samples_per_cluster)):
        n_samples_per_cluster[i % n_clusters] += 1

    # Intialize X and y
    X = np.zeros((n_samples, n_features))
    y = np.zeros(n_samples)

    # Build the polytope
<<<<<<< HEAD
    from ..utils.fixes import product
=======
>>>>>>> 446e7814
    C = np.array(list(product([-class_sep, class_sep], repeat=n_informative)))

    if not hypercube:
        for k in xrange(n_clusters):
            C[k, :] *= generator.rand()

        for f in xrange(n_informative):
            C[:, f] *= generator.rand()

    generator.shuffle(C)

    # Loop over all clusters
    pos = 0
    pos_end = 0

    for k in xrange(n_clusters):
        # Number of samples in cluster k
        n_samples_k = n_samples_per_cluster[k]

        # Define the range of samples
        pos = pos_end
        pos_end = pos + n_samples_k

        # Assign labels
        y[pos:pos_end] = k % n_classes

        # Draw features at random
        X[pos:pos_end, :n_informative] = generator.randn(n_samples_k,
                                                         n_informative)

        # Multiply by a random matrix to create co-variance of the features
        A = 2 * generator.rand(n_informative, n_informative) - 1
        X[pos:pos_end, :n_informative] = np.dot(X[pos:pos_end, :n_informative],
                                                A)

        # Shift the cluster to a vertice
        X[pos:pos_end, :n_informative] += np.tile(C[k, :], (n_samples_k, 1))

    # Create redundant features
    if n_redundant > 0:
        B = 2 * generator.rand(n_informative, n_redundant) - 1
        X[:, n_informative:n_informative + n_redundant] = \
                                            np.dot(X[:, :n_informative], B)

    # Repeat some features
    if n_repeated > 0:
        n = n_informative + n_redundant
        indices = ((n - 1) * generator.rand(n_repeated) + 0.5).astype(np.int)
        X[:, n:n + n_repeated] = X[:, indices]

    # Fill useless features
    X[:, n_features - n_useless:] = generator.randn(n_samples, n_useless)

    # Randomly flip labels
    if flip_y >= 0.0:
        for i in xrange(n_samples):
            if generator.rand() < flip_y:
                y[i] = generator.randint(n_classes)

    # Randomly shift and scale
    constant_shift = shift is not None
    constant_scale = scale is not None

    for f in xrange(n_features):
        if not constant_shift:
            shift = (2 * generator.rand() - 1) * class_sep

        if not constant_scale:
            scale = 1 + 100 * generator.rand()

        X[:, f] += shift
        X[:, f] *= scale

    # Randomly permute samples and features
    if shuffle:
        indices = range(n_samples)
        generator.shuffle(indices)
        X = X[indices]
        y = y[indices]

        indices = range(n_features)
        generator.shuffle(indices)
        X[:, :] = X[:, indices]

    return X, y


def make_multilabel_classification(n_samples=100, n_features=20, n_classes=5,
                                   n_labels=2, length=50,
                                   allow_unlabeled=True, random_state=None):
    """Generate a random multilabel classification problem.

    For each sample, the generative process is:
        - pick the number of labels: n ~ Poisson(n_labels)
        - n times, choose a class c: c ~ Multinomial(theta)
        - pick the document length: k ~ Poisson(length)
        - k times, choose a word: w ~ Multinomial(theta_c)

    In the above process, rejection sampling is used to make sure that
    n is never zero or more than `n_classes`, and that the document length
    is never zero. Likewise, we reject classes which have already been chosen.

    Parameters
    ----------
    n_samples : int, optional (default=100)
        The number of samples.

    n_features : int, optional (default=20)
        The total number of features.

    n_classes : int, optional (default=5)
        The number of classes of the classification problem.

    n_labels : int, optional (default=2)
        The average number of labels per instance. Number of labels follows
        a Poisson distribution that never takes the value 0.

    length : int, optional (default=50)
        Sum of the features (number of words if documents).

    allow_unlabeled : bool, optional (default=True)
        If ``True``, some instances might not belong to any class.

    random_state : int, RandomState instance or None, optional (default=None)
        If int, random_state is the seed used by the random number generator;
        If RandomState instance, random_state is the random number generator;
        If None, the random number generator is the RandomState instance used
        by `np.random`.

    Returns
    -------
    X : array of shape [n_samples, n_features]
        The generated samples.

    Y : list of tuples
        The label sets.
    """
    generator = check_random_state(random_state)
    p_c = generator.rand(n_classes)
    p_c /= p_c.sum()
    p_w_c = generator.rand(n_features, n_classes)
    p_w_c /= np.sum(p_w_c, axis=0)

    def sample_example():
        _, n_classes = p_w_c.shape

        # pick a nonzero number of labels per document by rejection sampling
        n = n_classes + 1
        while (not allow_unlabeled and n == 0) or n > n_classes:
            n = generator.poisson(n_labels)

        # pick n classes
        y = []
        while len(y) != n:
            # pick a class with probability P(c)
            c = generator.multinomial(1, p_c).argmax()

            if not c in y:
                y.append(c)

        # pick a non-zero document length by rejection sampling
        k = 0
        while k == 0:
            k = generator.poisson(length)

        # generate a document of length k words
        x = np.zeros(n_features, dtype=int)
        for i in range(k):
            if len(y) == 0:
                # if sample does not belong to any class, generate noise word
                w = generator.randint(n_features)
            else:
                # pick a class and generate an appropriate word
                c = y[generator.randint(len(y))]
                w = generator.multinomial(1, p_w_c[:, c]).argmax()
            x[w] += 1

        return x, y

    X, Y = zip(*[sample_example() for i in range(n_samples)])
    return np.array(X, dtype=np.float64), Y


def make_regression(n_samples=100, n_features=100, n_informative=10, bias=0.0,
                    effective_rank=None, tail_strength=0.5, noise=0.0,
                    shuffle=True, coef=False, random_state=None):
    """Generate a random regression problem.

    The input set can either be well conditioned (by default) or have a low
    rank-fat tail singular profile. See the `make_low_rank_matrix` for
    more details.

    The output is generated by applying a (potentially biased) random linear
    regression model with `n_informative` nonzero regressors to the previously
    generated input and some gaussian centered noise with some adjustable
    scale.

    Parameters
    ----------
    n_samples : int, optional (default=100)
        The number of samples.

    n_features : int, optional (default=100)
        The number of features.

    n_informative : int, optional (default=10)
        The number of informative features, i.e., the number of features used
        to build the linear model used to generate the output.

    bias : float, optional (default=0.0)
        The bias term in the underlying linear model.

    effective_rank : int or None, optional (default=None)
        if not None:
            The approximate number of singular vectors required to explain most
            of the input data by linear combinations. Using this kind of
            singular spectrum in the input allows the generator to reproduce
            the correlations often observed in practice.
        if None:
            The input set is well conditioned, centered and gaussian with
            unit variance.

    tail_strength : float between 0.0 and 1.0, optional (default=0.5)
        The relative importance of the fat noisy tail of the singular values
        profile if `effective_rank` is not None.

    noise : float, optional (default=0.0)
        The standard deviation of the gaussian noise applied to the output.

    shuffle : boolean, optional (default=True)
        Shuffle the samples and the features.

    coef : boolean, optional (default=False)
        If True, the coefficients of the underlying linear model are returned.

    random_state : int, RandomState instance or None, optional (default=None)
        If int, random_state is the seed used by the random number generator;
        If RandomState instance, random_state is the random number generator;
        If None, the random number generator is the RandomState instance used
        by `np.random`.

    Returns
    -------
    X : array of shape [n_samples, n_features]
        The input samples.

    y : array of shape [n_samples]
        The output values.

    coef : array of shape [n_features], optional
        The coefficient of the underlying linear model. It is returned only if
        coef is True.
    """
    generator = check_random_state(random_state)

    if effective_rank is None:
        # Randomly generate a well conditioned input set
        X = generator.randn(n_samples, n_features)

    else:
        # Randomly generate a low rank, fat tail input set
        X = make_low_rank_matrix(n_samples=n_samples,
                                 n_features=n_features,
                                 effective_rank=effective_rank,
                                 tail_strength=tail_strength,
                                 random_state=generator)

    # Generate a ground truth model with only n_informative features being non
    # zeros (the other features are not correlated to y and should be ignored
    # by a sparsifying regularizers such as L1 or elastic net)
    ground_truth = np.zeros(n_features)
    ground_truth[:n_informative] = 100 * generator.rand(n_informative)

    y = np.dot(X, ground_truth) + bias

    # Add noise
    if noise > 0.0:
        y += generator.normal(scale=noise, size=y.shape)

    # Randomly permute samples and features
    if shuffle:
        indices = range(n_samples)
        generator.shuffle(indices)
        X = X[indices]
        y = y[indices]

        indices = range(n_features)
        generator.shuffle(indices)
        X[:, :] = X[:, indices]
        ground_truth = ground_truth[indices]

    if coef:
        return X, y, ground_truth

    else:
        return X, y


def make_blobs(n_samples=100, n_features=2, centers=3, cluster_std=1.0,
               center_box=(-10.0, 10.0), shuffle=True, random_state=None):
    """Generate isotropic Gaussian blobs for clustering.

    Parameters
    ----------
    n_samples : int, optional (default=100)
        The total number of points equally divided among clusters.

    n_features : int, optional (default=2)
        The number of features for each sample.

    centers : int or array of shape [n_centers, n_features], optional
        (default=3)
        The number of centers to generate, or the fixed center locations.

    cluster_std: float or sequence of floats, optional (default=1.0)
        The standard deviation of the clusters.

    center_box: pair of floats (min, max), optional (default=(-10.0, 10.0))
        The bounding box for each cluster center when centers are
        generated at random.

    shuffle : boolean, optional (default=True)
        Shuffle the samples.

    random_state : int, RandomState instance or None, optional (default=None)
        If int, random_state is the seed used by the random number generator;
        If RandomState instance, random_state is the random number generator;
        If None, the random number generator is the RandomState instance used
        by `np.random`.

    Returns
    -------
    X : array of shape [n_samples, n_features]
        The generated samples.

    y : array of shape [n_samples]
        The integer labels for cluster membership of each sample.

    Examples
    --------
    >>> from sklearn.datasets.samples_generator import make_blobs
    >>> X, y = make_blobs(n_samples=10, centers=3, n_features=2,
    ...                   random_state=0)
    >>> X.shape
    (10, 2)
    >>> y
    array([0, 0, 1, 0, 2, 2, 2, 1, 1, 0])
    """
    generator = check_random_state(random_state)

    if isinstance(centers, int):
        centers = generator.uniform(center_box[0], center_box[1],
                                    size=(centers, n_features))
    else:
        centers = array2d(centers)
        n_features = centers.shape[1]

    X = []
    y = []

    n_centers = centers.shape[0]
    n_samples_per_center = [int(n_samples // n_centers)] * n_centers

    for i in xrange(n_samples % n_centers):
        n_samples_per_center[i] += 1

    for i, n in enumerate(n_samples_per_center):
        X.append(centers[i] + generator.normal(scale=cluster_std,
                                               size=(n, n_features)))
        y += [i] * n

    X = np.concatenate(X)
    y = np.array(y)

    if shuffle:
        indices = np.arange(n_samples)
        generator.shuffle(indices)
        X = X[indices]
        y = y[indices]

    return X, y


def make_friedman1(n_samples=100, n_features=10, noise=0.0, random_state=None):
    """Generate the "Friedman #1" regression problem

    This dataset is described in Friedman [1] and Breiman [2].

    Inputs `X` are independent features uniformly distributed on the interval
    [0, 1]. The output `y` is created according to the formula::

        y(X) = 10 * sin(pi * X[:, 0] * X[:, 1]) + 20 * (X[:, 2] - 0.5) ** 2 \
               + 10 * X[:, 3] + 5 * X[:, 4] + noise * N(0, 1).

    Out of the `n_features` features, only 5 are actually used to compute
    `y`. The remaining features are independent of `y`.

    The number of features has to be >= 5.

    Parameters
    ----------
    n_samples : int, optional (default=100)
        The number of samples.

    n_features : int, optional (default=10)
        The number of features. Should be at least 5.

    noise : float, optional (default=0.0)
        The standard deviation of the gaussian noise applied to the output.

    random_state : int, RandomState instance or None, optional (default=None)
        If int, random_state is the seed used by the random number generator;
        If RandomState instance, random_state is the random number generator;
        If None, the random number generator is the RandomState instance used
        by `np.random`.

    Returns
    -------
    X : array of shape [n_samples, n_features]
        The input samples.

    y : array of shape [n_samples]
        The output values.

    Notes
    -----
    **References**:

    .. [1] J. Friedman, "Multivariate adaptive regression splines", The Annals
           of Statistics 19 (1), pages 1-67, 1991.

    .. [2] L. Breiman, "Bagging predictors", Machine Learning 24,
           pages 123-140, 1996.
    """
    assert n_features >= 5

    generator = check_random_state(random_state)

    X = generator.rand(n_samples, n_features)
    y = 10 * np.sin(np.pi * X[:, 0] * X[:, 1]) + 20 * (X[:, 2] - 0.5) ** 2 \
        + 10 * X[:, 3] + 5 * X[:, 4] + noise * generator.randn(n_samples)

    return X, y


def make_friedman2(n_samples=100, noise=0.0, random_state=None):
    """Generate the "Friedman #2" regression problem

    This dataset is described in Friedman [1] and Breiman [2].

    Inputs `X` are 4 independent features uniformly distributed on the
    intervals::

        0 <= X[:, 0] <= 100,
        40 * pi <= X[:, 1] <= 560 * pi,
        0 <= X[:, 2] <= 1,
        1 <= X[:, 3] <= 11.

    The output `y` is created according to the formula::

        y(X) = (X[:, 0] ** 2 \
                   + (X[:, 1] * X[:, 2] \
                         - 1 / (X[:, 1] * X[:, 3])) ** 2) ** 0.5 \
               + noise * N(0, 1).

    Parameters
    ----------
    n_samples : int, optional (default=100)
        The number of samples.

    noise : float, optional (default=0.0)
        The standard deviation of the gaussian noise applied to the output.

    random_state : int, RandomState instance or None, optional (default=None)
        If int, random_state is the seed used by the random number generator;
        If RandomState instance, random_state is the random number generator;
        If None, the random number generator is the RandomState instance used
        by `np.random`.

    Returns
    -------
    X : array of shape [n_samples, 4]
        The input samples.

    y : array of shape [n_samples]
        The output values.

    Notes
    -----
    **References**:

    .. [1] J. Friedman, "Multivariate adaptive regression splines", The Annals
           of Statistics 19 (1), pages 1-67, 1991.

    .. [2] L. Breiman, "Bagging predictors", Machine Learning 24,
           pages 123-140, 1996.
    """
    generator = check_random_state(random_state)

    X = generator.rand(n_samples, 4)
    X[:, 0] *= 100
    X[:, 1] *= 520 * np.pi
    X[:, 1] += 40 * np.pi
    X[:, 3] *= 10
    X[:, 3] += 1

    y = (X[:, 0] ** 2
            + (X[:, 1] * X[:, 2] - 1 / (X[:, 1] * X[:, 3])) ** 2) ** 0.5 \
        + noise * generator.randn(n_samples)

    return X, y


def make_friedman3(n_samples=100, noise=0.0, random_state=None):
    """Generate the "Friedman #3" regression problem

    This dataset is described in Friedman [1] and Breiman [2].

    Inputs `X` are 4 independent features uniformly distributed on the
    intervals::

        0 <= X[:, 0] <= 100,
        40 * pi <= X[:, 1] <= 560 * pi,
        0 <= X[:, 2] <= 1,
        1 <= X[:, 3] <= 11.

    The output `y` is created according to the formula::

        y(X) = arctan((X[:, 1] * X[:, 2] \
                          - 1 / (X[:, 1] * X[:, 3])) \
                      / X[:, 0]) \
               + noise * N(0, 1).

    Parameters
    ----------
    n_samples : int, optional (default=100)
        The number of samples.

    noise : float, optional (default=0.0)
        The standard deviation of the gaussian noise applied to the output.

    random_state : int, RandomState instance or None, optional (default=None)
        If int, random_state is the seed used by the random number generator;
        If RandomState instance, random_state is the random number generator;
        If None, the random number generator is the RandomState instance used
        by `np.random`.

    Returns
    -------
    X : array of shape [n_samples, 4]
        The input samples.

    y : array of shape [n_samples]
        The output values.

    Notes
    -----
    **References**:

    .. [1] J. Friedman, "Multivariate adaptive regression splines", The Annals
           of Statistics 19 (1), pages 1-67, 1991.

    .. [2] L. Breiman, "Bagging predictors", Machine Learning 24,
           pages 123-140, 1996.
    """
    generator = check_random_state(random_state)

    X = generator.rand(n_samples, 4)
    X[:, 0] *= 100
    X[:, 1] *= 520 * np.pi
    X[:, 1] += 40 * np.pi
    X[:, 3] *= 10
    X[:, 3] += 1

    y = np.arctan((X[:, 1] * X[:, 2] - 1 / (X[:, 1] * X[:, 3])) / X[:, 0]) \
        + noise * generator.randn(n_samples)

    return X, y


def make_low_rank_matrix(n_samples=100, n_features=100, effective_rank=10,
                         tail_strength=0.5, random_state=None):
    """Generate a mostly low rank matrix with bell-shaped singular values

    Most of the variance can be explained by a bell-shaped curve of width
    effective_rank: the low rank part of the singular values profile is::

        (1 - tail_strength) * exp(-1.0 * (i / effective_rank) ** 2)

    The remaining singular values' tail is fat, decreasing as::

        tail_strength * exp(-0.1 * i / effective_rank).

    The low rank part of the profile can be considered the structured
    signal part of the data while the tail can be considered the noisy
    part of the data that cannot be summarized by a low number of linear
    components (singular vectors).

    This kind of singular profiles is often seen in practice, for instance:
     - gray level pictures of faces
     - TF-IDF vectors of text documents crawled from the web

    Parameters
    ----------
    n_samples : int, optional (default=100)
        The number of samples.

    n_features : int, optional (default=100)
        The number of features.

    effective_rank : int, optional (default=10)
        The approximate number of singular vectors required to explain most of
        the data by linear combinations.

    tail_strength : float between 0.0 and 1.0, optional (default=0.5)
        The relative importance of the fat noisy tail of the singular values
        profile.

    random_state : int, RandomState instance or None, optional (default=None)
        If int, random_state is the seed used by the random number generator;
        If RandomState instance, random_state is the random number generator;
        If None, the random number generator is the RandomState instance used
        by `np.random`.

    Returns
    -------
    X : array of shape [n_samples, n_features]
        The matrix.
    """
    generator = check_random_state(random_state)
    n = min(n_samples, n_features)

    # Random (ortho normal) vectors
    from ..utils.fixes import qr_economic
    u, _ = qr_economic(generator.randn(n_samples, n))
    v, _ = qr_economic(generator.randn(n_features, n))

    # Index of the singular values
    singular_ind = np.arange(n, dtype=np.float64)

    # Build the singular profile by assembling signal and noise components
    low_rank = (1 - tail_strength) * \
               np.exp(-1.0 * (singular_ind / effective_rank) ** 2)
    tail = tail_strength * np.exp(-0.1 * singular_ind / effective_rank)
    s = np.identity(n) * (low_rank + tail)

    return np.dot(np.dot(u, s), v.T)


def make_sparse_coded_signal(n_samples, n_components, n_features,
                             n_nonzero_coefs, random_state=None):
    """Generate a signal as a sparse combination of dictionary elements.

    Returns a matrix Y = DX, such as D is (n_features, n_components),
    X is (n_components, n_samples) and each column of X has exactly
    n_nonzero_coefs non-zero elements.

    Parameters
    ----------
    n_samples : int
        number of samples to generate

    n_components:  int,
        number of components in the dictionary

    n_features : int
        number of features of the dataset to generate

    n_nonzero_coefs : int
        number of active (non-zero) coefficients in each sample

    random_state: int or RandomState instance, optional (default=None)
        seed used by the pseudo random number generator

    Returns
    -------
    data: array of shape [n_features, n_samples]
        The encoded signal (Y).

    dictionary: array of shape [n_features, n_components]
        The dictionary with normalized components (D).

    code: array of shape [n_components, n_samples]
        The sparse code such that each column of this matrix has exactly
        n_nonzero_coefs non-zero items (X).

    """
    generator = check_random_state(random_state)

    # generate dictionary
    D = generator.randn(n_features, n_components)
    D /= np.sqrt(np.sum((D ** 2), axis=0))

    # generate code
    X = np.zeros((n_components, n_samples))
    for i in xrange(n_samples):
        idx = np.arange(n_components)
        generator.shuffle(idx)
        idx = idx[:n_nonzero_coefs]
        X[idx, i] = generator.randn(n_nonzero_coefs)

    # encode signal
    Y = np.dot(D, X)

    return map(np.squeeze, (Y, D, X))


def make_sparse_uncorrelated(n_samples=100, n_features=10, random_state=None):
    """Generate a random regression problem with sparse uncorrelated design

    This dataset is described in Celeux et al [1]. as::

        X ~ N(0, 1)
        y(X) = X[:, 0] + 2 * X[:, 1] - 2 * X[:, 2] - 1.5 * X[:, 3]

    Only the first 4 features are informative. The remaining features are
    useless.

    Parameters
    ----------
    n_samples : int, optional (default=100)
        The number of samples.

    n_features : int, optional (default=10)
        The number of features.

    random_state : int, RandomState instance or None, optional (default=None)
        If int, random_state is the seed used by the random number generator;
        If RandomState instance, random_state is the random number generator;
        If None, the random number generator is the RandomState instance used
        by `np.random`.

    Returns
    -------
    X : array of shape [n_samples, n_features]
        The input samples.

    y : array of shape [n_samples]
        The output values.

    Notes
    -----
    **References**:

    .. [1] G. Celeux, M. El Anbari, J.-M. Marin, C. P. Robert,
           "Regularization in regression: comparing Bayesian and frequentist
           methods in a poorly informative situation", 2009.
    """
    generator = check_random_state(random_state)

    X = generator.normal(loc=0, scale=1, size=(n_samples, n_features))
    y = generator.normal(loc=(X[:, 0] +
                              2 * X[:, 1] -
                              2 * X[:, 2] -
                              1.5 * X[:, 3]), scale=np.ones(n_samples))

    return X, y


def make_spd_matrix(n_dim, random_state=None):
    """Generate a random symmetric, positive-definite matrix.

    Parameters
    ----------
    n_dim : int
        The matrix dimension.

    random_state : int, RandomState instance or None, optional (default=None)
        If int, random_state is the seed used by the random number generator;
        If RandomState instance, random_state is the random number generator;
        If None, the random number generator is the RandomState instance used
        by `np.random`.

    Returns
    -------
    X : array of shape [n_dim, n_dim]
        The random symmetric, positive-definite matrix.
    """
    generator = check_random_state(random_state)

    A = generator.rand(n_dim, n_dim)
    U, s, V = linalg.svd(np.dot(A.T, A))
    X = np.dot(np.dot(U, 1.0 + np.diag(generator.rand(n_dim))), V)

    return X


def make_sparse_spd_matrix(dim=1, alpha=0.95, norm_diag=False,
                           smallest_coef=.1, largest_coef=.9,
                           random_state=None):
    """Generate a sparse symetric definite positive matrix.

    Parameters
    ----------
    dim: integer, optional (default=1)
        The size of the random  (matrix to generate.

    alpha: float between 0 and 1, optional (default=0.95)
        The probability that a coefficient is non zero (see notes).

    random_state : int, RandomState instance or None, optional (default=None)
        If int, random_state is the seed used by the random number generator;
        If RandomState instance, random_state is the random number generator;
        If None, the random number generator is the RandomState instance used
        by `np.random`.

    Returns
    -------
    prec: array of shape = [dim, dim]

    Notes
    -----
    The sparsity is actually imposed on the cholesky factor of the matrix.
    Thus alpha does not translate directly into the filling fraction of
    the matrix itself.
    """
    random_state = check_random_state(random_state)

    chol = -np.eye(dim)
    aux = random_state.rand(dim, dim)
    aux[aux < alpha] = 0
    aux[aux > alpha] = (smallest_coef
                        + (largest_coef - smallest_coef)
                          * random_state.rand(np.sum(aux > alpha)))
    aux = np.tril(aux, k=-1)

    # Permute the lines: we don't want to have assymetries in the final
    # SPD matrix
    permutation = random_state.permutation(dim)
    aux = aux[permutation].T[permutation]
    chol += aux
    prec = np.dot(chol.T, chol)

    if norm_diag:
        d = np.diag(prec)
        d = 1. / np.sqrt(d)
        prec *= d
        prec *= d[:, np.newaxis]

    return prec


def make_swiss_roll(n_samples=100, noise=0.0, random_state=None):
    """Generate a swiss roll dataset.

    Parameters
    ----------
    n_samples : int, optional (default=100)
        The number of sample points on the S curve.

    noise : float, optional (default=0.0)
        The standard deviation of the gaussian noise.

    random_state : int, RandomState instance or None, optional (default=None)
        If int, random_state is the seed used by the random number generator;
        If RandomState instance, random_state is the random number generator;
        If None, the random number generator is the RandomState instance used
        by `np.random`.

    Returns
    -------
    X : array of shape [n_samples, 3]
        The points.

    t : array of shape [n_samples]
        The univariate position of the sample according to the main dimension
        of the points in the manifold.

    Notes
    -----
    The algorithm is from Marsland [1].

    **References**:

    .. [1] S. Marsland, "Machine Learning: An Algorithmic Perpsective",
           Chapter 10, 2009.
           http://www-ist.massey.ac.nz/smarsland/Code/10/lle.py
    """
    generator = check_random_state(random_state)

    t = 1.5 * np.pi * (1 + 2 * generator.rand(1, n_samples))
    x = t * np.cos(t)
    y = 21 * generator.rand(1, n_samples)
    z = t * np.sin(t)

    X = np.concatenate((x, y, z))
    X += noise * generator.randn(3, n_samples)
    X = X.T
    t = np.squeeze(t)

    return X, t


def make_s_curve(n_samples=100, noise=0.0, random_state=None):
    """Generate an S curve dataset.

    Parameters
    ----------
    n_samples : int, optional (default=100)
        The number of sample points on the S curve.

    noise : float, optional (default=0.0)
        The standard deviation of the gaussian noise.

    random_state : int, RandomState instance or None, optional (default=None)
        If int, random_state is the seed used by the random number generator;
        If RandomState instance, random_state is the random number generator;
        If None, the random number generator is the RandomState instance used
        by `np.random`.

    Returns
    -------
    X : array of shape [n_samples, 3]
        The points.

    t : array of shape [n_samples]
        The univariate position of the sample according to the main dimension
        of the points in the manifold.
    """
    generator = check_random_state(random_state)

    t = 3 * np.pi * (generator.rand(1, n_samples) - 0.5)
    x = np.sin(t)
    y = 2.0 * generator.rand(1, n_samples)
    z = np.sign(t) * (np.cos(t) - 1)

    X = np.concatenate((x, y, z))
    X += noise * generator.randn(3, n_samples)
    X = X.T
    t = np.squeeze(t)

    return X, t<|MERGE_RESOLUTION|>--- conflicted
+++ resolved
@@ -136,10 +136,6 @@
     y = np.zeros(n_samples)
 
     # Build the polytope
-<<<<<<< HEAD
-    from ..utils.fixes import product
-=======
->>>>>>> 446e7814
     C = np.array(list(product([-class_sep, class_sep], repeat=n_informative)))
 
     if not hypercube:
