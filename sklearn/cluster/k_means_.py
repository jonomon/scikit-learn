"""K-means clustering"""

# Authors: Gael Varoquaux <gael.varoquaux@normalesup.org>
#          Thomas Rueckstiess <ruecksti@in.tum.de>
#          James Bergstra <james.bergstra@umontreal.ca>
#          Jan Schlueter <scikit-learn@jan-schlueter.de>
#          Nelle Varoquaux
#          Peter Prettenhofer <peter.prettenhofer@gmail.com>
#          Olivier Grisel <olivier.grisel@ensta.org>
#          Mathieu Blondel <mathieu@mblondel.org>
#          Robert Layton <robertlayton@gmail.com>
# License: BSD

import warnings

import numpy as np
import scipy.sparse as sp

from ..base import BaseEstimator, ClusterMixin, TransformerMixin
from ..metrics.pairwise import euclidean_distances
from ..utils.sparsefuncs import mean_variance_axis0
from ..utils import check_arrays
from ..utils import check_random_state
from ..utils import atleast2d_or_csr
from ..utils import as_float_array
from ..externals.joblib import Parallel
from ..externals.joblib import delayed

from . import _k_means


###############################################################################
# Initialization heuristic


def _k_init(X, n_clusters, n_local_trials=None, random_state=None,
            x_squared_norms=None):
    """Init n_clusters seeds according to k-means++

    Parameters
    -----------
    X: array or sparse matrix, shape (n_samples, n_features)
        The data to pick seeds for. To avoid memory copy, the input data
        should be double precision (dtype=np.float64).

    n_clusters: integer
        The number of seeds to choose

    n_local_trials: integer, optional
        The number of seeding trials for each center (except the first),
        of which the one reducing inertia the most is greedily chosen.
        Set to None to make the number of trials depend logarithmically
        on the number of seeds (2+log(k)); this is the default.

    random_state: integer or numpy.RandomState, optional
        The generator used to initialize the centers. If an integer is
        given, it fixes the seed. Defaults to the global numpy random
        number generator.

    x_squared_norms: array, shape (n_samples,), optional
        Squared euclidean norm of each data point. Pass it if you have it at
        hands already to avoid it being recomputed here. Default: None

    Notes
    -----
    Selects initial cluster centers for k-mean clustering in a smart way
    to speed up convergence. see: Arthur, D. and Vassilvitskii, S.
    "k-means++: the advantages of careful seeding". ACM-SIAM symposium
    on Discrete algorithms. 2007

    Version ported from http://www.stanford.edu/~darthur/kMeansppTest.zip,
    which is the implementation used in the aforementioned paper.
    """
    n_samples, n_features = X.shape
    random_state = check_random_state(random_state)

    centers = np.empty((n_clusters, n_features))

    # Set the number of local seeding trials if none is given
    if n_local_trials is None:
        # This is what Arthur/Vassilvitskii tried, but did not report
        # specific results for other than mentioning in the conclusion
        # that it helped.
        n_local_trials = 2 + int(np.log(n_clusters))

    # Pick first center randomly
    center_id = random_state.randint(n_samples)
    if sp.issparse(X):
        centers[0] = X[center_id].toarray()
    else:
        centers[0] = X[center_id]

    # Initialize list of closest distances and calculate current potential
    if x_squared_norms is None:
        x_squared_norms = _squared_norms(X)
    closest_dist_sq = euclidean_distances(
        centers[0], X, Y_norm_squared=x_squared_norms, squared=True)
    current_pot = closest_dist_sq.sum()

    # Pick the remaining n_clusters-1 points
    for c in xrange(1, n_clusters):
        # Choose center candidates by sampling with probability proportional
        # to the squared distance to the closest existing center
        rand_vals = random_state.random_sample(n_local_trials) * current_pot
        candidate_ids = np.searchsorted(closest_dist_sq.cumsum(), rand_vals)

        # Compute distances to center candidates
        distance_to_candidates = euclidean_distances(
            X[candidate_ids], X, Y_norm_squared=x_squared_norms, squared=True)

        # Decide which candidate is the best
        best_candidate = None
        best_pot = None
        best_dist_sq = None
        for trial in xrange(n_local_trials):
            # Compute potential when including center candidate
            new_dist_sq = np.minimum(closest_dist_sq,
                                     distance_to_candidates[trial])
            new_pot = new_dist_sq.sum()

            # Store result if it is the best local trial so far
            if (best_candidate is None) or (new_pot < best_pot):
                best_candidate = candidate_ids[trial]
                best_pot = new_pot
                best_dist_sq = new_dist_sq

        # Permanently add best center candidate found in local tries
        if sp.issparse(X):
            centers[c] = X[best_candidate].toarray()
        else:
            centers[c] = X[best_candidate]
        current_pot = best_pot
        closest_dist_sq = best_dist_sq

    return centers


###############################################################################
# K-means batch estimation by EM (expectation maximization)


def _tolerance(X, tol):
    """Return a tolerance which is independent of the dataset"""
    if sp.issparse(X):
        variances = mean_variance_axis0(X)[1]
    else:
        variances = np.var(X, axis=0)
    return np.mean(variances) * tol


def k_means(X, n_clusters, init='k-means++', precompute_distances=True,
            n_init=10, max_iter=300, verbose=False,
            tol=1e-4, random_state=None, copy_x=True, n_jobs=1, k=None):
    """K-means clustering algorithm.

    Parameters
    ----------
    X : array-like or sparse matrix, shape (n_samples, n_features)
        The observations to cluster.

    n_clusters : int
        The number of clusters to form as well as the number of
        centroids to generate.

    max_iter : int, optional, default 300
        Maximum number of iterations of the k-means algorithm to run.

    n_init : int, optional, default: 10
        Number of time the k-means algorithm will be run with different
        centroid seeds. The final results will be the best output of
        n_init consecutive runs in terms of inertia.

    init : {'k-means++', 'random', or ndarray, or a callable}, optional
        Method for initialization, default to 'k-means++':

        'k-means++' : selects initial cluster centers for k-mean
        clustering in a smart way to speed up convergence. See section
        Notes in k_init for more details.

        'random': generate k centroids from a Gaussian with mean and
        variance estimated from the data.

        If an ndarray is passed, it should be of shape (n_clusters, n_features)
        and gives the initial centers.

        If a callable is passed, it should take arguments X, k and
        and a random state and return an initialization.

    tol : float, optional
        The relative increment in the results before declaring convergence.

    verbose : boolean, optional
        Verbosity mode.

    random_state : integer or numpy.RandomState, optional
        The generator used to initialize the centers. If an integer is
        given, it fixes the seed. Defaults to the global numpy random
        number generator.

    copy_x : boolean, optional
        When pre-computing distances it is more numerically accurate to center
        the data first.  If copy_x is True, then the original data is not
        modified.  If False, the original data is modified, and put back before
        the function returns, but small numerical differences may be introduced
        by subtracting and then adding the data mean.

    n_jobs : int
        The number of jobs to use for the computation. This works by breaking
        down the pairwise matrix into n_jobs even slices and computing them in
        parallel.

        If -1 all CPUs are used. If 1 is given, no parallel computing code is
        used at all, which is useful for debuging. For n_jobs below -1,
        (n_cpus + 1 + n_jobs) are used. Thus for n_jobs = -2, all CPUs but one
        are used.

    Returns
    -------
    centroid : float ndarray with shape (k, n_features)
        Centroids found at the last iteration of k-means.

    label : integer ndarray with shape (n_samples,)
        label[i] is the code or index of the centroid the
        i'th observation is closest to.

    inertia : float
        The final value of the inertia criterion (sum of squared distances to
        the closest centroid for all observations in the training set).

    """
    random_state = check_random_state(random_state)

    if not k is None:
        n_clusters = k
<<<<<<< HEAD
        warnings.warn("Parameter k has been renamed by 'n_clusters'"
                " and will be removed in release 0.14.",
                DeprecationWarning, stacklevel=2)
=======
        warnings.warn("Parameter k has been renamed to 'n_clusters'"
                      " and will be removed in release 0.14.",
                      DeprecationWarning, stacklevel=2)
>>>>>>> 86e8b0d2

    best_inertia = np.infty
    X = as_float_array(X, copy=copy_x)
    tol = _tolerance(X, tol)

    # subtract of mean of x for more accurate distance computations
    if not sp.issparse(X) or hasattr(init, '__array__'):
        X_mean = X.mean(axis=0)
    if not sp.issparse(X):
        if copy_x:
            X = X.copy()
        X -= X_mean

    if hasattr(init, '__array__'):
        init = np.asarray(init).copy()
        init -= X_mean
        if not n_init == 1:
            warnings.warn(
                'Explicit initial center position passed: '
                'performing only one init in the k-means instead of %d'
                % n_init, RuntimeWarning, stacklevel=2)
            n_init = 1

    # precompute squared norms of data points
    x_squared_norms = _squared_norms(X)

    best_labels, best_inertia, best_centers = None, None, None
    if n_jobs == 1:
        # For a single thread, less memory is needed if we just store one set
        # of the best results (as opposed to one set per run per thread).
        for it in range(n_init):
            # run a k-means once
            labels, inertia, centers = _kmeans_single(
                X, n_clusters, max_iter=max_iter, init=init, verbose=verbose,
                precompute_distances=precompute_distances, tol=tol,
                x_squared_norms=x_squared_norms, random_state=random_state)
            # determine if these results are the best so far
            if best_inertia is None or inertia < best_inertia:
                best_labels = labels.copy()
                best_centers = centers.copy()
                best_inertia = inertia
    else:
        # parallelisation of k-means runs
        seeds = random_state.randint(np.iinfo(np.int32).max, size=n_init)
        results = Parallel(n_jobs=n_jobs, verbose=0)(
            delayed(_kmeans_single)(X, n_clusters, max_iter=max_iter,
                                    init=init, verbose=verbose, tol=tol,
                                    precompute_distances=precompute_distances,
                                    x_squared_norms=x_squared_norms,
                                    # Change seed to ensure variety
                                    random_state=seed)
            for seed in seeds)
        # Get results with the lowest inertia
        labels, inertia, centers = zip(*results)
        best = np.argmin(inertia)
        best_labels = labels[best]
        best_inertia = inertia[best]
        best_centers = centers[best]
    if not sp.issparse(X):
        if not copy_x:
            X += X_mean
        best_centers += X_mean

    return best_centers, best_labels, best_inertia


def _kmeans_single(X, n_clusters, max_iter=300, init='k-means++',
                   verbose=False, x_squared_norms=None, random_state=None,
                   tol=1e-4, precompute_distances=True):
    """A single run of k-means, assumes preparation completed prior.

    Parameters
    ----------
    X: array-like of floats, shape (n_samples, n_features)
        The observations to cluster.

    k: int
        The number of clusters to form as well as the number of
        centroids to generate.

    max_iter: int, optional, default 300
        Maximum number of iterations of the k-means algorithm to run.

    init: {'k-means++', 'random', or ndarray, or a callable}, optional
        Method for initialization, default to 'k-means++':

        'k-means++' : selects initial cluster centers for k-mean
        clustering in a smart way to speed up convergence. See section
        Notes in k_init for more details.

        'random': generate k centroids from a Gaussian with mean and
        variance estimated from the data.

        If an ndarray is passed, it should be of shape (k, p) and gives
        the initial centers.

        If a callable is passed, it should take arguments X, k and
        and a random state and return an initialization.

    tol: float, optional
        The relative increment in the results before declaring convergence.

    verbose: boolean, optional
        Verbosity mode

    x_squared_norms: array, optional
        Precomputed x_squared_norms. Calculated if not given.

    random_state: integer or numpy.RandomState, optional
        The generator used to initialize the centers. If an integer is
        given, it fixes the seed. Defaults to the global numpy random
        number generator.

    Returns
    -------
    centroid: float ndarray with shape (k, n_features)
        Centroids found at the last iteration of k-means.

    label: integer ndarray with shape (n_samples,)
        label[i] is the code or index of the centroid the
        i'th observation is closest to.

    inertia: float
        The final value of the inertia criterion (sum of squared distances to
        the closest centroid for all observations in the training set).
    """
    random_state = check_random_state(random_state)
    if x_squared_norms is None:
        x_squared_norms = _squared_norms(X)
    best_labels, best_inertia, best_centers = None, None, None
    # init
    centers = _init_centroids(X, n_clusters, init, random_state=random_state,
                              x_squared_norms=x_squared_norms)
    if verbose:
        print 'Initialization complete'

    # Allocate memory to store the distances for each sample to its
    # closer center for reallocation in case of ties
    distances = np.zeros(shape=(X.shape[0],), dtype=np.float64)

    # iterations
    for i in range(max_iter):
        centers_old = centers.copy()
        # labels assignement is also called the E-step of EM
        labels, inertia = \
            _labels_inertia(X, x_squared_norms, centers,
                            precompute_distances=precompute_distances,
                            distances=distances)

        # computation of the means is also called the M-step of EM
        if sp.issparse(X):
            centers = _k_means._centers_sparse(X, labels, n_clusters,
                                               distances)
        else:
            centers = _k_means._centers_dense(X, labels, n_clusters, distances)

        if verbose:
            print 'Iteration %i, inertia %s' % (i, inertia)

        if best_inertia is None or inertia < best_inertia:
            best_labels = labels.copy()
            best_centers = centers.copy()
            best_inertia = inertia

        if np.sum((centers_old - centers) ** 2) < tol:
            if verbose:
                print 'Converged to similar centers at iteration', i
            break
    return best_labels, best_inertia, best_centers


def _squared_norms(X):
    """Compute the squared euclidean norms of the rows of X"""
    if sp.issparse(X):
        return _k_means.csr_row_norm_l2(X, squared=True)
    else:
        # TODO: implement a cython version to avoid the memory copy of the
        # input data
        return (X ** 2).sum(axis=1)


def _labels_inertia_precompute_dense(X, x_squared_norms, centers):
    n_samples = X.shape[0]
    k = centers.shape[0]
    distances = euclidean_distances(centers, X, x_squared_norms,
                                    squared=True)
    labels = np.empty(n_samples, dtype=np.int32)
    labels.fill(-1)
    mindist = np.empty(n_samples)
    mindist.fill(np.infty)
    for center_id in range(k):
        dist = distances[center_id]
        labels[dist < mindist] = center_id
        mindist = np.minimum(dist, mindist)
    inertia = mindist.sum()
    return labels, inertia


def _labels_inertia(X, x_squared_norms, centers,
                    precompute_distances=True, distances=None):
    """E step of the K-means EM algorithm

    Compute the labels and the inertia of the given samples and centers

    Parameters
    ----------
    X: float64 array-like or CSR sparse matrix, shape (n_samples, n_features)
        The input samples to assign to the labels.

    x_squared_norms: array, shape (n_samples,)
        Precomputed squared euclidean norm of each data point, to speed up
        computations.

    centers: float64 array, shape (k, n_features)
        The cluster centers.

    distances: float64 array, shape (n_samples,)
        Distances for each sample to its closest center.

    Returns
    -------
    labels: int array of shape(n)
        The resulting assignment

    inertia: float
        The value of the inertia criterion with the assignment
    """
    n_samples = X.shape[0]
    # set the default value of centers to -1 to be able to detect any anomaly
    # easily
    labels = - np.ones(n_samples, np.int32)
    if distances is None:
        distances = np.zeros(shape=(0,), dtype=np.float64)
    if sp.issparse(X):
        inertia = _k_means._assign_labels_csr(
            X, x_squared_norms, centers, labels, distances=distances)
    else:
        if precompute_distances:
            return _labels_inertia_precompute_dense(X, x_squared_norms,
                                                    centers)
        inertia = _k_means._assign_labels_array(
            X, x_squared_norms, centers, labels, distances=distances)
    return labels, inertia


def _init_centroids(X, k, init, random_state=None, x_squared_norms=None,
                    init_size=None):
    """Compute the initial centroids

    Parameters
    ----------

    X: array, shape (n_samples, n_features)

    k: int
        number of centroids

    init: {'k-means++', 'random' or ndarray or callable} optional
        Method for initialization

    random_state: integer or numpy.RandomState, optional
        The generator used to initialize the centers. If an integer is
        given, it fixes the seed. Defaults to the global numpy random
        number generator.

    x_squared_norms:  array, shape (n_samples,), optional
        Squared euclidean norm of each data point. Pass it if you have it at
        hands already to avoid it being recomputed here. Default: None

    init_size : int, optional
        Number of samples to randomly sample for speeding up the
        initialization (sometimes at the expense of accurracy): the
        only algorithm is initialized by running a batch KMeans on a
        random subset of the data. This needs to be larger than k.

    Returns
    -------
    centers: array, shape(k, n_features)
    """
    random_state = check_random_state(random_state)
    n_samples = X.shape[0]

    if init_size is not None and init_size < n_samples:
        if init_size < k:
            warnings.warn(
                "init_size=%d should be larger than k=%d. "
                "Setting it to 3*k" % (init_size, k),
                RuntimeWarning, stacklevel=2)
            init_size = 3 * k
        init_indices = random_state.random_integers(
            0, n_samples - 1, init_size)
        X = X[init_indices]
        x_squared_norms = x_squared_norms[init_indices]
        n_samples = X.shape[0]
    elif n_samples < k:
            raise ValueError(
                "n_samples=%d should be larger than k=%d" % (n_samples, k))

    if init == 'k-means++':
        centers = _k_init(X, k, random_state=random_state,
                          x_squared_norms=x_squared_norms)
    elif init == 'random':
        seeds = random_state.permutation(n_samples)[:k]
        centers = X[seeds]
    elif hasattr(init, '__array__'):
        centers = init
    elif callable(init):
        centers = init(X, k, random_state=random_state)
    else:
        raise ValueError("the init parameter for the k-means should "
                         "be 'k-means++' or 'random' or an ndarray, "
                         "'%s' (type '%s') was passed." % (init, type(init)))

    if sp.issparse(centers):
        centers = centers.toarray()

    if len(centers) != k:
        raise ValueError('The shape of the inital centers (%s) '
                         'does not match the number of clusters %i'
                         % (centers.shape, k))

    return centers


class KMeans(BaseEstimator, ClusterMixin, TransformerMixin):
    """K-Means clustering

    Parameters
    ----------

    n_clusters : int, optional, default: 8
        The number of clusters to form as well as the number of
        centroids to generate.

    max_iter : int
        Maximum number of iterations of the k-means algorithm for a
        single run.

    n_init: int, optional, default: 10
        Number of time the k-means algorithm will be run with different
        centroid seeds. The final results will be the best output of
        n_init consecutive runs in terms of inertia.

    init : {'k-means++', 'random' or an ndarray}
        Method for initialization, defaults to 'k-means++':

        'k-means++' : selects initial cluster centers for k-mean
        clustering in a smart way to speed up convergence. See section
        Notes in k_init for more details.

        'random': choose k observations (rows) at random from data for
        the initial centroids.

        If an ndarray is passed, it should be of shape (n_clusters, n_features)
        and gives the initial centers.

    precompute_distances : boolean
        Precompute distances (faster but takes more memory).

    tol: float, optional default: 1e-4
        Relative tolerance w.r.t. inertia to declare convergence

    n_jobs: int
        The number of jobs to use for the computation. This works by breaking
        down the pairwise matrix into n_jobs even slices and computing them in
        parallel.

        If -1 all CPUs are used. If 1 is given, no parallel computing code is
        used at all, which is useful for debuging. For n_jobs below -1,
        (n_cpus + 1 + n_jobs) are used. Thus for n_jobs = -2, all CPUs but one
        are used.

    random_state: integer or numpy.RandomState, optional
        The generator used to initialize the centers. If an integer is
        given, it fixes the seed. Defaults to the global numpy random
        number generator.

    Attributes
    ----------
    `cluster_centers_`: array, [n_clusters, n_features]
        Coordinates of cluster centers

    `labels_`:
        Labels of each point

    `inertia_`: float
        The value of the inertia criterion associated with the chosen
        partition.

    Notes
    ------
    The k-means problem is solved using Lloyd's algorithm.

    The average complexity is given by O(k n T), were n is the number of
    samples and T is the number of iteration.

    The worst case complexity is given by O(n^(k+2/p)) with
    n = n_samples, p = n_features. (D. Arthur and S. Vassilvitskii,
    'How slow is the k-means method?' SoCG2006)

    In practice, the k-means algorithm is very fast (one of the fastest
    clustering algorithms available), but it falls in local minima. That's why
    it can be useful to restart it several times.

    See also
    --------

    MiniBatchKMeans:
        Alternative online implementation that does incremental updates
        of the centers positions using mini-batches.
        For large scale learning (say n_samples > 10k) MiniBatchKMeans is
        probably much faster to than the default batch implementation.

    """

    def __init__(self, n_clusters=8, init='k-means++', n_init=10, max_iter=300,
                 tol=1e-4, precompute_distances=True,
                 verbose=0, random_state=None, copy_x=True, n_jobs=1, k=None):

        if hasattr(init, '__array__'):
            n_clusters = init.shape[0]
            init = np.asanyarray(init, dtype=np.float64)

        self.n_clusters = n_clusters
        self.k = k
        self.init = init
        self.max_iter = max_iter
        self.tol = tol
        self.precompute_distances = precompute_distances
        self.n_init = n_init
        self.verbose = verbose
        self.random_state = random_state
        self.copy_x = copy_x
        self.n_jobs = n_jobs

    def _check_fit_data(self, X):
        """Verify that the number of samples given is larger than k"""
        X = atleast2d_or_csr(X, dtype=np.float64)
        if X.shape[0] < self.n_clusters:
            raise ValueError("n_samples=%d should be >= n_clusters=%d" % (
                X.shape[0], self.n_clusters))
        return X

    def _check_test_data(self, X):
        X = atleast2d_or_csr(X)
        n_samples, n_features = X.shape
        expected_n_features = self.cluster_centers_.shape[1]
        if not n_features == expected_n_features:
            raise ValueError("Incorrect number of features. "
                             "Got %d features, expected %d" % (
                                 n_features, expected_n_features))
        if not X.dtype.kind is 'f':
            warnings.warn("Got data type %s, converted to float "
                          "to avoid overflows" % X.dtype,
                          RuntimeWarning, stacklevel=2)
            X = X.astype(np.float)

        return X

    def _check_fitted(self):
        if not hasattr(self, "cluster_centers_"):
            raise AttributeError("Model has not been trained yet.")

    def fit(self, X, y=None):
        """Compute k-means clustering.

        Parameters
        ----------
        X : array-like or sparse matrix, shape=(n_samples, n_features)
        """

        if not self.k is None:
            n_clusters = self.k
            warnings.warn("Parameter k has been renamed by 'n_clusters'"
<<<<<<< HEAD
                    " and will be removed in release 0.14.",
                    DeprecationWarning, stacklevel=2)
=======
                          " and will be removed in release 0.14.",
                          DeprecationWarning, stacklevel=2)
>>>>>>> 86e8b0d2
            self.n_clusters = n_clusters
        else:
            n_clusters = self.n_clusters

        random_state = check_random_state(self.random_state)
        X = self._check_fit_data(X)

        self.cluster_centers_, self.labels_, self.inertia_ = k_means(
            X, n_clusters=n_clusters, init=self.init, n_init=self.n_init,
            max_iter=self.max_iter, verbose=self.verbose,
            precompute_distances=self.precompute_distances,
            tol=self.tol, random_state=random_state, copy_x=self.copy_x,
            n_jobs=self.n_jobs)
        return self

    def fit_predict(self, X):
        """Compute cluster centers and predict cluster index for each sample.

        Convenience method; equivalent to calling fit(X) followed by
        predict(X).
        """
        return self.fit(X).labels_

    def fit_transform(self, X, y=None):
        """Compute clustering and transform X to cluster-distance space.

        Equivalent to fit(X).transform(X), but more efficiently implemented.
        """
        # Currently, this just skips a copy of the data if it is not in
        # np.array or CSR format already.
        # XXX This skips _check_test_data, which may change the dtype;
        # we should refactor the input validation.
        X = self._check_fit_data(X)
        return self.fit(X)._transform(X)

    def transform(self, X, y=None):
        """Transform X to a cluster-distance space

        In the new space, each dimension is the distance to the cluster
        centers.  Note that even if X is sparse, the array returned by
        `transform` will typically be dense.

        Parameters
        ----------
        X: {array-like, sparse matrix}, shape = [n_samples, n_features]
            New data to transform.

        Returns
        -------
        X_new : array, shape [n_samples, k]
            X transformed in the new space.
        """
        self._check_fitted()
        X = self._check_test_data(X)
        return self._transform(X)

    def _transform(self, X):
        """guts of transform method; no input validation"""
        return euclidean_distances(X, self.cluster_centers_)

    def predict(self, X):
        """Predict the closest cluster each sample in X belongs to.

        In the vector quantization literature, `cluster_centers_` is called
        the code book and each value returned by `predict` is the index of
        the closest code in the code book.

        Parameters
        ----------
        X: {array-like, sparse matrix}, shape = [n_samples, n_features]
            New data to predict.

        Returns
        -------
        Y : array, shape [n_samples,]
            Index of the closest center each sample belongs to.
        """
        self._check_fitted()
        X = self._check_test_data(X)
        x_squared_norms = _squared_norms(X)
        return _labels_inertia(X, x_squared_norms, self.cluster_centers_)[0]

    def score(self, X):
        """Opposite of the value of X on the K-means objective.

        Parameters
        ----------
        X: {array-like, sparse matrix}, shape = [n_samples, n_features]
            New data.

        Returns
        -------
        score: float
            Opposite of the value of X on the K-means objective.
        """
        self._check_fitted()
        X = self._check_test_data(X)
        x_squared_norms = _squared_norms(X)
        return -_labels_inertia(X, x_squared_norms, self.cluster_centers_)[1]


def _mini_batch_step(X, x_squared_norms, centers, counts,
                     old_center_buffer, compute_squared_diff,
                     distances=None, random_reassign=False,
                     random_state=None, reassignment_ratio=.01,
                     verbose=False):
    """Incremental update of the centers for the Minibatch K-Means algorithm

    Parameters
    ----------

    X: array, shape (n_samples, n_features)
        The original data array.

    x_squared_norms: array, shape (n_samples,)
        Squared euclidean norm of each data point.

    centers: array, shape (k, n_features)
        The cluster centers. This array is MODIFIED IN PLACE

    counts: array, shape (k,)
         The vector in which we keep track of the numbers of elements in a
         cluster. This array is MODIFIED IN PLACE

    distances: array, dtype float64, shape (n_samples), optional
        If not None, should be a pre-allocated array that will be used to store
        the distances of each sample to it's closest center.

    random_state: integer or numpy.RandomState, optional
        The generator used to initialize the centers. If an integer is
        given, it fixes the seed. Defaults to the global numpy random
        number generator.

    random_reassign: boolean, optional
        If True, centers with very low counts are
        randomly-reassigned to observations in dense areas.

    reassignment_ratio: float, optional
        Control the fraction of the maximum number of counts for a
        center to be reassigned. A higher value means that low count
        centers are more easily reassigned, which means that the
        model will take longer to converge, but should converge in a
        better clustering.

    verbose: bool, optional
        Controls the verbosity

    """
    # Perform label assignement to nearest centers
    nearest_center, inertia = _labels_inertia(X, x_squared_norms, centers,
                                              distances=distances)
    if random_reassign:
        random_state = check_random_state(random_state)
        # Reassign clusters that have very low counts
        to_reassign = np.logical_or(
            (counts <= 1), counts <= reassignment_ratio * counts.max())
        # Pick new clusters amongst observations with a probability
        # proportional to their closeness to their center
        distance_to_centers = np.asarray(centers[nearest_center] - X)
        distance_to_centers **= 2
        distance_to_centers = distance_to_centers.sum(axis=1)
        # Flip the ordering of the distances
        distance_to_centers -= distance_to_centers.max()
        distance_to_centers *= -1
        rand_vals = random_state.rand(to_reassign.sum())
        rand_vals *= distance_to_centers.sum()
        new_centers = np.searchsorted(distance_to_centers.cumsum(),
                                      rand_vals)
        new_centers = X[new_centers]
        if verbose:
            n_reassigns = to_reassign.sum()
            if n_reassigns:
                print("[_mini_batch_step] Reassigning %i cluster centers."
                      % n_reassigns)
        centers[to_reassign] = new_centers

    # implementation for the sparse CSR reprensation completely written in
    # cython
    if sp.issparse(X):
        return inertia, _k_means._mini_batch_update_csr(
            X, x_squared_norms, centers, counts, nearest_center,
            old_center_buffer, compute_squared_diff)

    # dense variant in mostly numpy (not as memory efficient though)
    k = centers.shape[0]
    squared_diff = 0.0
    for center_idx in range(k):
        # find points from minibatch that are assigned to this center
        center_mask = nearest_center == center_idx
        count = center_mask.sum()

        if count > 0:
            if compute_squared_diff:
                old_center_buffer[:] = centers[center_idx]

            # inplace remove previous count scaling
            centers[center_idx] *= counts[center_idx]

            # inplace sum with new points members of this cluster
            centers[center_idx] += np.sum(X[center_mask], axis=0)

            # update the count statistics for this center
            counts[center_idx] += count

            # inplace rescale to compute mean of all points (old and new)
            centers[center_idx] /= counts[center_idx]

            # update the squared diff if necessary
            if compute_squared_diff:
                squared_diff += np.sum(
                    (centers[center_idx] - old_center_buffer) ** 2)

    return inertia, squared_diff


def _mini_batch_convergence(model, iteration_idx, n_iter, tol,
                            n_samples, centers_squared_diff, batch_inertia,
                            context, verbose=0):
    """Helper function to encapsulte the early stopping logic"""
    # Normalize inertia to be able to compare values when
    # batch_size changes
    batch_inertia /= model.batch_size
    centers_squared_diff /= model.batch_size

    # Compute an Exponentially Weighted Average of the squared
    # diff to monitor the convergence while discarding
    # minibatch-local stochastic variability:
    # https://en.wikipedia.org/wiki/Moving_average
    ewa_diff = context.get('ewa_diff')
    ewa_inertia = context.get('ewa_inertia')
    if ewa_diff is None:
        ewa_diff = centers_squared_diff
        ewa_inertia = batch_inertia
    else:
        alpha = float(model.batch_size) * 2.0 / (n_samples + 1)
        alpha = 1.0 if alpha > 1.0 else alpha
        ewa_diff = ewa_diff * (1 - alpha) + centers_squared_diff * alpha
        ewa_inertia = ewa_inertia * (1 - alpha) + batch_inertia * alpha

    # Log progress to be able to monitor convergence
    if verbose:
        progress_msg = (
            'Minibatch iteration %d/%d:'
            'mean batch inertia: %f, ewa inertia: %f ' % (
                iteration_idx + 1, n_iter, batch_inertia,
                ewa_inertia))
        print progress_msg

    # Early stopping based on absolute tolerance on squared change of
    # centers postion (using EWA smoothing)
    if tol > 0.0 and ewa_diff < tol:
        if verbose:
            print 'Converged (small centers change) at iteration %d/%d' % (
                iteration_idx + 1, n_iter)
        return True

    # Early stopping heuristic due to lack of improvement on smoothed inertia
    ewa_inertia_min = context.get('ewa_inertia_min')
    no_improvement = context.get('no_improvement', 0)
    if (ewa_inertia_min is None or ewa_inertia < ewa_inertia_min):
        no_improvement = 0
        ewa_inertia_min = ewa_inertia
    else:
        no_improvement += 1

    if (model.max_no_improvement is not None
            and no_improvement >= model.max_no_improvement):
        if verbose:
            print ('Converged (lack of improvement in inertia)'
                   ' at iteration %d/%d' % (
                       iteration_idx + 1, n_iter))
        return True

    # update the convergence context to maintain state across sucessive calls:
    context['ewa_diff'] = ewa_diff
    context['ewa_inertia'] = ewa_inertia
    context['ewa_inertia_min'] = ewa_inertia_min
    context['no_improvement'] = no_improvement
    return False


class MiniBatchKMeans(KMeans):
    """Mini-Batch K-Means clustering

    Parameters
    ----------

    n_clusters : int, optional, default: 8
        The number of clusters to form as well as the number of
        centroids to generate.

    max_iter : int, optional
        Maximum number of iterations over the complete dataset before
        stopping independently of any early stopping criterion heuristics.

    max_no_improvement : int, optional
        Control early stopping based on the consecutive number of mini
        batches that does not yield an improvement on the smoothed inertia.

        To disable convergence detection based on inertia, set
        max_no_improvement to None.

    tol : float, optional
        Control early stopping based on the relative center changes as
        measured by a smoothed, variance-normalized of the mean center
        squared position changes. This early stopping heuristics is
        closer to the one used for the batch variant of the algorithms
        but induces a slight computational and memory overhead over the
        inertia heuristic.

        To disable convergence detection based on normalized center
        change, set tol to 0.0 (default).

    batch_size: int, optional, default: 100
        Size of the mini batches.

    init_size: int, optional, default: 3 * batch_size
        Number of samples to randomly sample for speeding up the
        initialization (sometimes at the expense of accurracy): the
        only algorithm is initialized by running a batch KMeans on a
        random subset of the data. This needs to be larger than k.

    init : {'k-means++', 'random' or an ndarray}
        Method for initialization, defaults to 'k-means++':

        'k-means++' : selects initial cluster centers for k-mean
        clustering in a smart way to speed up convergence. See section
        Notes in k_init for more details.

        'random': choose k observations (rows) at random from data for
        the initial centroids.


        If an ndarray is passed, it should be of shape (n_clusters, n_features)
        and gives the initial centers.

    compute_labels: boolean
        Compute label assignements and inertia for the complete dataset
        once the minibatch optimization has converged in fit.

    random_state: integer or numpy.RandomState, optional
        The generator used to initialize the centers. If an integer is
        given, it fixes the seed. Defaults to the global numpy random
        number generator.

    reassignment_ratio: float, optional
        Control the fraction of the maximum number of counts for a
        center to be reassigned. A higher value means that low count
        centers are more easily reassigned, which means that the
        model will take longer to converge, but should converge in a
        better clustering.


    Attributes
    ----------

    `cluster_centers_`: array, [n_clusters, n_features]
        Coordinates of cluster centers

    `labels_`:
        Labels of each point (if compute_labels is set to True).

    `inertia_`: float
        The value of the inertia criterion associated with the chosen
        partition (if compute_labels is set to True). The inertia is
        defined as the sum of square distances of samples to their nearest
        neighbor.

    Notes
    -----
    See http://www.eecs.tufts.edu/~dsculley/papers/fastkmeans.pdf
    """

    def __init__(self, n_clusters=8, init='k-means++', max_iter=100,
                 batch_size=100, verbose=0, compute_labels=True,
                 random_state=None, tol=0.0, max_no_improvement=10,
                 init_size=None, n_init=3, k=None,
                 reassignment_ratio=0.01):

        super(MiniBatchKMeans, self).__init__(
            n_clusters=n_clusters, init=init, max_iter=max_iter,
            verbose=verbose, random_state=random_state, tol=tol, n_init=n_init,
            k=k)

        self.max_no_improvement = max_no_improvement
        self.batch_size = batch_size
        self.compute_labels = compute_labels
        self.init_size = init_size
        self.reassignment_ratio = reassignment_ratio

    def fit(self, X, y=None):
        """Compute the centroids on X by chunking it into mini-batches.

        Parameters
        ----------
        X: array-like, shape = [n_samples, n_features]
            Coordinates of the data points to cluster
        """
<<<<<<< HEAD
        self.random_state = check_random_state(self.random_state)
        if self.k is not None:
            warnings.warn("Parameter k has been replaced by 'n_clusters'"
                " and will be removed in release 0.14.",
                DeprecationWarning, stacklevel=2)
=======
        random_state = check_random_state(self.random_state)
        if self.k is not None:
            warnings.warn("Parameter k has been replaced by 'n_clusters'"
                          " and will be removed in release 0.14.",
                          DeprecationWarning, stacklevel=2)
>>>>>>> 86e8b0d2
            self.n_clusters = self.k
        X = check_arrays(X, sparse_format="csr", copy=False,
                         check_ccontiguous=True, dtype=np.float64)[0]
        n_samples, n_features = X.shape
        if n_samples < self.n_clusters:
            raise ValueError("Number of samples smaller than number "
                             "of clusters.")

        if hasattr(self.init, '__array__'):
            self.init = np.ascontiguousarray(self.init, dtype=np.float64)

        x_squared_norms = _squared_norms(X)

        if self.tol > 0.0:
            tol = _tolerance(X, self.tol)

            # using tol-based early stopping needs the allocation of a
            # dedicated before which can be expensive for high dim data:
            # hence we allocate it outside of the main loop
            old_center_buffer = np.zeros(n_features, np.double)
        else:
            tol = 0.0
            # no need for the center buffer if tol-based early stopping is
            # disabled
            old_center_buffer = np.zeros(0, np.double)

        distances = np.zeros(self.batch_size, dtype=np.float64)
        n_batches = int(np.ceil(float(n_samples) / self.batch_size))
        n_iter = int(self.max_iter * n_batches)

        init_size = self.init_size
        if init_size is None:
            init_size = 3 * self.batch_size
        if init_size > n_samples:
            init_size = n_samples
        self.init_size_ = init_size

        validation_indices = random_state.random_integers(
            0, n_samples - 1, init_size)
        X_valid = X[validation_indices]
        x_squared_norms_valid = x_squared_norms[validation_indices]

        # perform several inits with random sub-sets
        best_inertia = None
        for init_idx in range(self.n_init):
            if self.verbose:
                print "Init %d/%d with method: %s" % (
                    init_idx + 1, self.n_init, self.init)
            counts = np.zeros(self.n_clusters, dtype=np.int32)

            # TODO: once the `k_means` function works with sparse input we
            # should refactor the following init to use it instead.

            # Initialize the centers using only a fraction of the data as we
            # expect n_samples to be very large when using MiniBatchKMeans
            cluster_centers = _init_centroids(
                X, self.n_clusters, self.init,
                random_state=random_state,
                x_squared_norms=x_squared_norms,
                init_size=init_size)

            # Compute the label assignement on the init dataset
            batch_inertia, centers_squared_diff = _mini_batch_step(
                X_valid, x_squared_norms[validation_indices],
                cluster_centers, counts, old_center_buffer, False,
                distances=distances, verbose=self.verbose)

            # Keep only the best cluster centers across independent inits on
            # the common validation set
            _, inertia = _labels_inertia(X_valid, x_squared_norms_valid,
                                         cluster_centers)
            if self.verbose:
                print "Inertia for init %d/%d: %f" % (
                    init_idx + 1, self.n_init, inertia)
            if best_inertia is None or inertia < best_inertia:
                self.cluster_centers_ = cluster_centers
                self.counts_ = counts
                best_inertia = inertia

        # Empty context to be used inplace by the convergence check routine
        convergence_context = {}

        # Perform the iterative optimization until the final convergence
        # criterion
        for iteration_idx in xrange(n_iter):

            # Sample a minibatch from the full dataset
            minibatch_indices = random_state.random_integers(
                0, n_samples - 1, self.batch_size)

            # Perform the actual update step on the minibatch data
            batch_inertia, centers_squared_diff = _mini_batch_step(
                X[minibatch_indices], x_squared_norms[minibatch_indices],
                self.cluster_centers_, self.counts_,
                old_center_buffer, tol > 0.0, distances=distances,
                # Here we randomly choose whether to perform
                # random reassignment: the choice is done as a function
                # of the iteration index, and the minimum number of
                # counts, in order to force this reassignment to happen
                # every once in a while
                random_reassign=((iteration_idx + 1)
                                 % (10 + self.counts_.min()) == 0),
                random_state=random_state,
                reassignment_ratio=self.reassignment_ratio,
                verbose=self.verbose)

            # Monitor convergence and do early stopping if necessary
            if _mini_batch_convergence(
                    self, iteration_idx, n_iter, tol, n_samples,
                    centers_squared_diff, batch_inertia, convergence_context,
                    verbose=self.verbose):
                break

        if self.compute_labels:
            if self.verbose:
                print 'Computing label assignements and total inertia'
            self.labels_, self.inertia_ = _labels_inertia(
                X, x_squared_norms, self.cluster_centers_)

        return self

    def partial_fit(self, X, y=None):
        """Update k means estimate on a single mini-batch X.

        Parameters
        ----------
        X: array-like, shape = [n_samples, n_features]
            Coordinates of the data points to cluster.
        """

        X = check_arrays(X, sparse_format="csr", copy=False)[0]
        n_samples, n_features = X.shape
        if hasattr(self.init, '__array__'):
            self.init = np.ascontiguousarray(self.init, dtype=np.float64)

        if n_samples == 0:
            return self

        x_squared_norms = _squared_norms(X)
        self.random_state_ = check_random_state(self.random_state)
        if (not hasattr(self, 'counts_')
                or not hasattr(self, 'cluster_centers_')):
            # this is the first call partial_fit on this object:
            # initialize the cluster centers
            self.cluster_centers_ = _init_centroids(
                X, self.n_clusters, self.init,
                random_state=self.random_state_,
                x_squared_norms=x_squared_norms, init_size=self.init_size)

            self.counts_ = np.zeros(self.n_clusters, dtype=np.int32)
            random_reassign = False
        else:
            # The lower the minimum count is, the more we do random
            # reassignment, however, we don't want to do random
            # reassignment too often, to allow for building up counts
            random_reassign = self.random_state_.randint(
                10 * (1 + self.counts_.min())) == 0

        _mini_batch_step(X, x_squared_norms, self.cluster_centers_,
                         self.counts_, np.zeros(0, np.double), 0,
                         random_reassign=random_reassign,
                         random_state=self.random_state_,
                         reassignment_ratio=self.reassignment_ratio,
                         verbose=self.verbose)

        if self.compute_labels:
            self.labels_, self.inertia_ = _labels_inertia(
                X, x_squared_norms, self.cluster_centers_)

        return self<|MERGE_RESOLUTION|>--- conflicted
+++ resolved
@@ -232,15 +232,9 @@
 
     if not k is None:
         n_clusters = k
-<<<<<<< HEAD
-        warnings.warn("Parameter k has been renamed by 'n_clusters'"
-                " and will be removed in release 0.14.",
-                DeprecationWarning, stacklevel=2)
-=======
         warnings.warn("Parameter k has been renamed to 'n_clusters'"
                       " and will be removed in release 0.14.",
                       DeprecationWarning, stacklevel=2)
->>>>>>> 86e8b0d2
 
     best_inertia = np.infty
     X = as_float_array(X, copy=copy_x)
@@ -715,13 +709,8 @@
         if not self.k is None:
             n_clusters = self.k
             warnings.warn("Parameter k has been renamed by 'n_clusters'"
-<<<<<<< HEAD
-                    " and will be removed in release 0.14.",
-                    DeprecationWarning, stacklevel=2)
-=======
                           " and will be removed in release 0.14.",
                           DeprecationWarning, stacklevel=2)
->>>>>>> 86e8b0d2
             self.n_clusters = n_clusters
         else:
             n_clusters = self.n_clusters
@@ -1120,19 +1109,11 @@
         X: array-like, shape = [n_samples, n_features]
             Coordinates of the data points to cluster
         """
-<<<<<<< HEAD
-        self.random_state = check_random_state(self.random_state)
-        if self.k is not None:
-            warnings.warn("Parameter k has been replaced by 'n_clusters'"
-                " and will be removed in release 0.14.",
-                DeprecationWarning, stacklevel=2)
-=======
         random_state = check_random_state(self.random_state)
         if self.k is not None:
             warnings.warn("Parameter k has been replaced by 'n_clusters'"
                           " and will be removed in release 0.14.",
                           DeprecationWarning, stacklevel=2)
->>>>>>> 86e8b0d2
             self.n_clusters = self.k
         X = check_arrays(X, sparse_format="csr", copy=False,
                          check_ccontiguous=True, dtype=np.float64)[0]
